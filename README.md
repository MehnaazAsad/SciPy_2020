--- conflicted
+++ resolved
@@ -1,13 +1,9 @@
-# SciPy 2020 Plotting Submission
+# Scipy 2020 Plotting Submission
 
 This repo contains:
 
-<<<<<<< HEAD
-1. `eco_deltav.py` - script required to reproduce the plot that was submitted
-=======
 1. `eco_deltav.py` - script required to reproduce the plot that was submitted.
 
->>>>>>> 4163b565
 2. `eco_dr1.csv` - publicly available survey data required to reproduce the plot. More information about the survey can be found [here](https://resolve.astro.unc.edu/pages/eco.php). 
 
 
